--- conflicted
+++ resolved
@@ -48,13 +48,10 @@
 		creator = tidb.BankClientCreator{}
 	case "multi_bank":
 		creator = tidb.MultiBankClientCreator{}
-<<<<<<< HEAD
 	case "long_fork":
 		creator = tidb.LongForkClientCreator{}
-=======
 	case "sequential":
 		creator = tidb.SequentialClientCreator{}
->>>>>>> 7dc24548
 	default:
 		log.Fatalf("invalid client test case %s", *clientCase)
 	}
@@ -67,15 +64,13 @@
 		checker = porcupine.Checker{}
 	case "tidb_bank_tso":
 		checker = tidb.BankTsoChecker()
-<<<<<<< HEAD
 	case "long_fork_checker":
 		checker = tidb.LongForkChecker()
 		parser = tidb.LongForkParser()
-=======
+		model = nil
 	case "sequential_checker":
 		checker = tidb.NewSequentialChecker()
 		parser = tidb.NewSequentialParser()
->>>>>>> 7dc24548
 		model = nil
 	default:
 		log.Fatalf("invalid checker %s", *checkerNames)
